/*******************************************************************************
**
**  Monte Carlo eXtreme (MCX)  - GPU accelerated 3D Monte Carlo transport simulation
**  Author: Qianqian Fang <fangq at nmr.mgh.harvard.edu>
**
**  Reference (Fang2009):
**        Qianqian Fang and David A. Boas, "Monte Carlo Simulation of Photon 
**        Migration in 3D Turbid Media Accelerated by Graphics Processing 
**        Units," Optics Express, vol. 17, issue 22, pp. 20178-20190 (2009)
**
**  mcx_utils.c: configuration and command line option processing unit
**
**  License: GNU General Public License v3, see LICENSE.txt for details
**
*******************************************************************************/

#include <stdio.h>
#include <stdlib.h>
#include <string.h>
#include <math.h>
#include "mcx_utils.h"
#include "mcx_const.h"

const char shortopt[]={'h','i','f','n','t','T','s','a','g','b','B','z','u','H',
                 'd','r','S','p','e','U','R','l','L','I','o','G','M','A','E','v','\0'};
const char *fullopt[]={"--help","--interactive","--input","--photon",
                 "--thread","--blocksize","--session","--array",
                 "--gategroup","--reflect","--reflectin","--srcfrom0",
                 "--unitinmm","--maxdetphoton","--savedet",
                 "--repeat","--save2pt","--printlen","--minenergy",
                 "--normalize","--skipradius","--log","--listgpu",
                 "--printgpu","--root","--gpu","--dumpmask","--autopilot","--seed","--version",""};

void mcx_initcfg(Config *cfg){
     cfg->medianum=0;
     cfg->detnum=0;
     cfg->dim.x=0;
     cfg->dim.y=0;
     cfg->dim.z=0;
     cfg->steps.x=1.f;
     cfg->steps.y=1.f;
     cfg->steps.z=1.f;
     cfg->nblocksize=64;
     cfg->nphoton=0;
     cfg->nthread=2048;
     cfg->isrowmajor=0; /* default is Matlab array*/
     cfg->maxgate=1;
     cfg->isreflect=1;
     cfg->isref3=1;
     cfg->isrefint=0;
     cfg->isnormalized=1;
     cfg->issavedet=1;
     cfg->respin=1;
     cfg->issave2pt=1;
     cfg->isgpuinfo=0;
     cfg->prop=NULL;
     cfg->detpos=NULL;
     cfg->vol=NULL;
     cfg->session[0]='\0';
     cfg->printnum=0;
     cfg->minenergy=0.f;
     cfg->flog=stdout;
     cfg->sradius=0.f;
     cfg->rootpath[0]='\0';
     cfg->gpuid=0;
     cfg->issrcfrom0=0;
     cfg->unitinmm=1.f;
     cfg->isdumpmask=0;
     cfg->maxdetphoton=1000000; 
     cfg->autopilot=0;
     cfg->seed=0;
     cfg->exportfield=NULL;
     cfg->exportdetected=NULL;
     /*cfg->his=(History){{'M','C','X','H'},1,0,0,0,0,0,0,1.f,{0,0,0,0,0,0,0}};*/
     memset(&cfg->his,0,sizeof(History));
     memcpy(cfg->his.magic,"MCXH",4);     
     cfg->his.version=1;
     cfg->his.unitinmm=1.f;
}

void mcx_clearcfg(Config *cfg){
     if(cfg->medianum)
     	free(cfg->prop);
     if(cfg->detnum)
     	free(cfg->detpos);
     if(cfg->dim.x && cfg->dim.y && cfg->dim.z)
        free(cfg->vol);

     mcx_initcfg(cfg);
}

void mcx_savedata(float *dat, int len, int doappend, char *suffix, Config *cfg){
     FILE *fp;
     char name[MAX_PATH_LENGTH];
     sprintf(name,"%s.%s",cfg->session,suffix);
     if(doappend){
        fp=fopen(name,"ab");
     }else{
        fp=fopen(name,"wb");
     }
     if(fp==NULL){
	mcx_error(-2,"can not save data to disk",__FILE__,__LINE__);
     }
     if(strcmp(suffix,"mch")==0){
	fwrite(&(cfg->his),sizeof(History),1,fp);
     }
     fwrite(dat,sizeof(float),len,fp);
     fclose(fp);
}

void mcx_printlog(Config *cfg, char *str){
     if(cfg->flog>0){ /*stdout is 1*/
         fprintf(cfg->flog,"%s\n",str);
     }
}

void mcx_normalize(float field[], float scale, int fieldlen){
     int i;
     for(i=0;i<fieldlen;i++){
         field[i]*=scale;
     }
}

void mcx_error(const int id,const char *msg,const char *file,const int linenum){
     fprintf(stdout,"\nMCX ERROR(%d):%s in unit %s:%d\n",id,msg,file,linenum);
     if(id==-cudaErrorLaunchTimeout){
         fprintf(stdout,"This error often happens when you are using a non-dedicated GPU.\n\
Please checkout FAQ #1 for more details:\n\
URL: http://mcx.sf.net/cgi-bin/index.cgi?Doc/FAQ\n");
     }
#ifdef MCX_CONTAINER
     mcx_throw_exception(id,msg,file,linenum);
#else
     exit(id);
#endif
}

void mcx_assert(int ret){
     if(!ret) mcx_error(ret,"assert error",__FILE__,__LINE__);
}

void mcx_readconfig(char *fname, Config *cfg){
     if(fname[0]==0){
        if(cfg->session[0]=='\0'){
		strcpy(cfg->session,"default");
	}
     	mcx_loadconfig(stdin,cfg);
     }
     else{
        FILE *fp;
        if(cfg->session[0]=='\0'){
		strcpy(cfg->session,fname);
	}
     	fp=fopen(fname,"rt");
	if(fp==NULL) mcx_error(-2,"can not load the specified config file",__FILE__,__LINE__);
	mcx_loadconfig(fp,cfg); 
	fclose(fp);
     }
}

void mcx_writeconfig(char *fname, Config *cfg){
     if(fname[0]==0)
     	mcx_saveconfig(stdout,cfg);
     else{
     	FILE *fp=fopen(fname,"wt");
	if(fp==NULL) mcx_error(-2,"can not write to the specified config file",__FILE__,__LINE__);
	mcx_saveconfig(fp,cfg);     
	fclose(fp);
     }
}


void mcx_loadconfig(FILE *in, Config *cfg){
     uint i,gates,idx1d,itmp;
     float dtmp;
     char filename[MAX_PATH_LENGTH]={0}, comment[MAX_PATH_LENGTH],*comm;
     
     if(in==stdin)
     	fprintf(stdout,"Please specify the total number of photons: [1000000]\n\t");
     mcx_assert(fscanf(in,"%d", &(i) )==1); 
     if(cfg->nphoton==0) cfg->nphoton=i;
     comm=fgets(comment,MAX_PATH_LENGTH,in);
     if(in==stdin)
     	fprintf(stdout,"%d\nPlease specify the random number generator seed: [1234567]\n\t",cfg->nphoton);
     if(cfg->seed==0)
        mcx_assert(fscanf(in,"%d", &(cfg->seed) )==1);
     else
        mcx_assert(fscanf(in,"%d", &itmp )==1);
     comm=fgets(comment,MAX_PATH_LENGTH,in);
     if(in==stdin)
     	fprintf(stdout,"%d\nPlease specify the position of the source (in grid unit): [10 10 5]\n\t",cfg->seed);
     mcx_assert(fscanf(in,"%f %f %f", &(cfg->srcpos.x),&(cfg->srcpos.y),&(cfg->srcpos.z) )==3);
     comm=fgets(comment,MAX_PATH_LENGTH,in);
     if(cfg->issrcfrom0==0 && comm!=NULL && sscanf(comm,"%d",&itmp)==1)
         cfg->issrcfrom0=itmp;

     if(in==stdin)
     	fprintf(stdout,"%f %f %f\nPlease specify the normal direction of the source fiber: [0 0 1]\n\t",
                                   cfg->srcpos.x,cfg->srcpos.y,cfg->srcpos.z);
     if(!cfg->issrcfrom0){
        cfg->srcpos.x--;cfg->srcpos.y--;cfg->srcpos.z--; /*convert to C index, grid center*/
     }
     mcx_assert(fscanf(in,"%f %f %f", &(cfg->srcdir.x),&(cfg->srcdir.y),&(cfg->srcdir.z) )==3);
     comm=fgets(comment,MAX_PATH_LENGTH,in);
     if(in==stdin)
     	fprintf(stdout,"%f %f %f\nPlease specify the time gates (format: start end step) in seconds [0.0 1e-9 1e-10]\n\t",
                                   cfg->srcdir.x,cfg->srcdir.y,cfg->srcdir.z);
     mcx_assert(fscanf(in,"%f %f %f", &(cfg->tstart),&(cfg->tend),&(cfg->tstep) )==3);
     comm=fgets(comment,MAX_PATH_LENGTH,in);

     if(in==stdin)
     	fprintf(stdout,"%f %f %f\nPlease specify the path to the volume binary file:\n\t",
                                   cfg->tstart,cfg->tend,cfg->tstep);
     if(cfg->tstart>cfg->tend || cfg->tstep==0.f){
         mcx_error(-9,"incorrect time gate settings",__FILE__,__LINE__);
     }
     gates=(uint)((cfg->tend-cfg->tstart)/cfg->tstep+0.5);
     if(cfg->maxgate>gates)
	 cfg->maxgate=gates;

     mcx_assert(fscanf(in,"%s", filename)==1);
     if(cfg->rootpath[0]){
#ifdef WIN32
         sprintf(comment,"%s\\%s",cfg->rootpath,filename);
#else
         sprintf(comment,"%s/%s",cfg->rootpath,filename);
#endif
         strncpy(filename,comment,MAX_PATH_LENGTH);
     }
     comm=fgets(comment,MAX_PATH_LENGTH,in);

     if(in==stdin)
     	fprintf(stdout,"%s\nPlease specify the x voxel size (in mm), x dimension, min and max x-index [1.0 100 1 100]:\n\t",filename);
     mcx_assert(fscanf(in,"%f %d %d %d", &(cfg->steps.x),&(cfg->dim.x),&(cfg->crop0.x),&(cfg->crop1.x))==4);
     comm=fgets(comment,MAX_PATH_LENGTH,in);

     if(cfg->steps.x!=cfg->steps.y || cfg->steps.y!=cfg->steps.z)
        mcx_error(-9,"MCX currently does not support anisotropic voxels",__FILE__,__LINE__);

     if(cfg->steps.x!=1.f && cfg->unitinmm==1.f)
        cfg->unitinmm=cfg->steps.x;

     if(cfg->unitinmm!=1.f){
        cfg->steps.x=cfg->unitinmm; cfg->steps.y=cfg->unitinmm; cfg->steps.z=cfg->unitinmm;
     }

     if(in==stdin)
     	fprintf(stdout,"%f %d %d %d\nPlease specify the y voxel size (in mm), y dimension, min and max y-index [1.0 100 1 100]:\n\t",
                                  cfg->steps.x,cfg->dim.x,cfg->crop0.x,cfg->crop1.x);
     mcx_assert(fscanf(in,"%f %d %d %d", &(cfg->steps.y),&(cfg->dim.y),&(cfg->crop0.y),&(cfg->crop1.y))==4);
     comm=fgets(comment,MAX_PATH_LENGTH,in);

     if(in==stdin)
     	fprintf(stdout,"%f %d %d %d\nPlease specify the z voxel size (in mm), z dimension, min and max z-index [1.0 100 1 100]:\n\t",
                                  cfg->steps.y,cfg->dim.y,cfg->crop0.y,cfg->crop1.y);
     mcx_assert(fscanf(in,"%f %d %d %d", &(cfg->steps.z),&(cfg->dim.z),&(cfg->crop0.z),&(cfg->crop1.z))==4);
     comm=fgets(comment,MAX_PATH_LENGTH,in);

     if(cfg->sradius>0.f){
     	cfg->crop0.x=MAX((uint)(cfg->srcpos.x-cfg->sradius),0);
     	cfg->crop0.y=MAX((uint)(cfg->srcpos.y-cfg->sradius),0);
     	cfg->crop0.z=MAX((uint)(cfg->srcpos.z-cfg->sradius),0);
     	cfg->crop1.x=MIN((uint)(cfg->srcpos.x+cfg->sradius),cfg->dim.x-1);
     	cfg->crop1.y=MIN((uint)(cfg->srcpos.y+cfg->sradius),cfg->dim.y-1);
     	cfg->crop1.z=MIN((uint)(cfg->srcpos.z+cfg->sradius),cfg->dim.z-1);
     }else if(cfg->sradius==0.f){
     	memset(&(cfg->crop0),0,sizeof(uint3));
     	memset(&(cfg->crop1),0,sizeof(uint3));
     }else{
        /*
           if I define -R with a negative radius, I will use crop0/crop1 to set the cachebox
           nothing need to change here.
        */
     }
     if(in==stdin)
     	fprintf(stdout,"%f %d %d %d\nPlease specify the total types of media:\n\t",
                                  cfg->steps.z,cfg->dim.z,cfg->crop0.z,cfg->crop1.z);
     mcx_assert(fscanf(in,"%d", &(cfg->medianum))==1);
     cfg->medianum++;
     comm=fgets(comment,MAX_PATH_LENGTH,in);

     if(in==stdin)
     	fprintf(stdout,"%d\n",cfg->medianum);
     cfg->prop=(Medium*)malloc(sizeof(Medium)*cfg->medianum);
     cfg->prop[0].mua=0.f; /*property 0 is already air*/
     cfg->prop[0].mus=0.f;
     cfg->prop[0].g=1.f;
     cfg->prop[0].n=1.f;
     for(i=1;i<cfg->medianum;i++){
        if(in==stdin)
		fprintf(stdout,"Please define medium #%d: mus(1/mm), anisotropy, mua(1/mm) and refractive index: [1.01 0.01 0.04 1.37]\n\t",i);
     	mcx_assert(fscanf(in, "%f %f %f %f", &(cfg->prop[i].mus),&(cfg->prop[i].g),&(cfg->prop[i].mua),&(cfg->prop[i].n))==4);
        comm=fgets(comment,MAX_PATH_LENGTH,in);
        if(in==stdin)
		fprintf(stdout,"%f %f %f %f\n",cfg->prop[i].mus,cfg->prop[i].g,cfg->prop[i].mua,cfg->prop[i].n);
     }
     if(cfg->unitinmm!=1.f){
         for(i=1;i<cfg->medianum;i++){
		cfg->prop[i].mus*=cfg->unitinmm;
		cfg->prop[i].mua*=cfg->unitinmm;
         }
     }
     if(in==stdin)
     	fprintf(stdout,"Please specify the total number of detectors and fiber diameter (in grid unit):\n\t");
     mcx_assert(fscanf(in,"%d %f", &(cfg->detnum), &(cfg->detradius))==2);
     comm=fgets(comment,MAX_PATH_LENGTH,in);
     if(in==stdin)
     	fprintf(stdout,"%d %f\n",cfg->detnum,cfg->detradius);
     cfg->detpos=(float4*)malloc(sizeof(float4)*cfg->detnum);
     if(cfg->issavedet && cfg->detnum==0) 
      	cfg->issavedet=0;
     for(i=0;i<cfg->detnum;i++){
        if(in==stdin)
		fprintf(stdout,"Please define detector #%d: x,y,z (in grid unit): [5 5 5 1]\n\t",i);
     	mcx_assert(fscanf(in, "%f %f %f", &(cfg->detpos[i].x),&(cfg->detpos[i].y),&(cfg->detpos[i].z))==3);
	cfg->detpos[i].w=cfg->detradius;
        if(!cfg->issrcfrom0){
		cfg->detpos[i].x--;cfg->detpos[i].y--;cfg->detpos[i].z--;  /*convert to C index*/
	}
        comm=fgets(comment,MAX_PATH_LENGTH,in);
        if(comm!=NULL && sscanf(comm,"%f",&dtmp)==1)
            cfg->detpos[i].w=dtmp;

        if(in==stdin)
		fprintf(stdout,"%f %f %f\n",cfg->detpos[i].x,cfg->detpos[i].y,cfg->detpos[i].z);
     }
     if(filename[0]){
        mcx_loadvolume(filename,cfg);
	if(cfg->isrowmajor){
		/*from here on, the array is always col-major*/
		mcx_convertrow2col(&(cfg->vol), &(cfg->dim));
		cfg->isrowmajor=0;
	}
	if(cfg->srcpos.x<0.f || cfg->srcpos.y<0.f || cfg->srcpos.z<0.f || 
	   cfg->srcpos.x>=cfg->dim.x || cfg->srcpos.y>=cfg->dim.y || cfg->srcpos.z>=cfg->dim.z)
		mcx_error(-4,"source position is outside of the volume",__FILE__,__LINE__);
	idx1d=(int)(floor(cfg->srcpos.z)*cfg->dim.y*cfg->dim.x+floor(cfg->srcpos.y)*cfg->dim.x+floor(cfg->srcpos.x));

        /* if the specified source position is outside the domain, move the source
	   along the initial vector until it hit the domain */
	if(cfg->vol && cfg->vol[idx1d]==0){
                printf("source (%f %f %f) is located outside the domain, vol[%d]=%d\n",
		      cfg->srcpos.x,cfg->srcpos.y,cfg->srcpos.z,idx1d,cfg->vol[idx1d]);
		while(cfg->vol[idx1d]==0){
			cfg->srcpos.x+=cfg->srcdir.x;
			cfg->srcpos.y+=cfg->srcdir.y;
			cfg->srcpos.z+=cfg->srcdir.z;
                        if(cfg->srcpos.x<0.f || cfg->srcpos.y<0.f || cfg->srcpos.z<0.f ||
                               cfg->srcpos.x>=cfg->dim.x || cfg->srcpos.y>=cfg->dim.y || cfg->srcpos.z>=cfg->dim.z)
                               mcx_error(-4,"searching non-zero voxel failed along the incident vector",__FILE__,__LINE__);
			idx1d=(int)(floor(cfg->srcpos.z)*cfg->dim.y*cfg->dim.x+floor(cfg->srcpos.y)*cfg->dim.x+floor(cfg->srcpos.x));
		}
		printf("fixing source position to (%f %f %f)\n",cfg->srcpos.x,cfg->srcpos.y,cfg->srcpos.z);
	}
     }else{
     	mcx_error(-4,"one must specify a binary volume file in order to run the simulation",__FILE__,__LINE__);
     }
     if(cfg->issavedet==0){ /*if no need to save det, we can compress the media index to save constant memory*/
        int mediacount=0,j,k,len=cfg->dim.x*cfg->dim.y*cfg->dim.z;
        for(i=1;i<cfg->medianum;i++){
           for(j=0;j<=mediacount;j++){
               if(cfg->prop[j].mua==cfg->prop[i].mua && cfg->prop[j].mus==cfg->prop[i].mus &&
                  cfg->prop[j].n  ==cfg->prop[i].n   && cfg->prop[j].g==cfg->prop[i].g){
		  for(k=0;k<len;k++) /*replacing all index i by j, as their properties are the same*/
                      if(cfg->vol[k]==i) 
			 cfg->vol[k]=j;
                  break;
               }
           }
           if(j==mediacount+1){
               mediacount++;
               if(mediacount!=i)
                   memcpy(cfg->prop+mediacount,cfg->prop+i,sizeof(Medium));
           }
        }
	if(mediacount+1!=cfg->medianum){
		fprintf(cfg->flog,"compressing media from %d to %d types\n",cfg->medianum,mediacount+1);
		cfg->medianum=mediacount+1;
	}
     }
     if(cfg->medianum>MAX_PROP)
         mcx_error(-4,"input media types exceed the maximum (MAX_PROP=3712)",__FILE__,__LINE__);
     if(cfg->issavedet)
         mcx_maskdet(cfg);
     cfg->his.maxmedia=cfg->medianum-1; /*skip media 0*/
     cfg->his.detnum=cfg->detnum;
     cfg->his.colcount=cfg->medianum+1; /*column count=maxmedia+2*/
}

void mcx_saveconfig(FILE *out, Config *cfg){
     uint i;

     fprintf(out,"%d\n", (cfg->nphoton) ); 
     fprintf(out,"%d\n", (cfg->seed) );
     fprintf(out,"%f %f %f\n", (cfg->srcpos.x),(cfg->srcpos.y),(cfg->srcpos.z) );
     fprintf(out,"%f %f %f\n", (cfg->srcdir.x),(cfg->srcdir.y),(cfg->srcdir.z) );
     fprintf(out,"%e %e %e\n", (cfg->tstart),(cfg->tend),(cfg->tstep) );
     fprintf(out,"%f %d %d %d\n", (cfg->steps.x),(cfg->dim.x),(cfg->crop0.x),(cfg->crop1.x));
     fprintf(out,"%f %d %d %d\n", (cfg->steps.y),(cfg->dim.y),(cfg->crop0.y),(cfg->crop1.y));
     fprintf(out,"%f %d %d %d\n", (cfg->steps.z),(cfg->dim.z),(cfg->crop0.z),(cfg->crop1.z));
     fprintf(out,"%d\n", (cfg->medianum));
     for(i=0;i<cfg->medianum;i++){
     	fprintf(out, "%f %f %f %f\n", (cfg->prop[i].mus),(cfg->prop[i].g),(cfg->prop[i].mua),(cfg->prop[i].n));
     }
     fprintf(out,"%d", (cfg->detnum));
     for(i=0;i<cfg->detnum;i++){
     	fprintf(out, "%f %f %f %f\n", (cfg->detpos[i].x),(cfg->detpos[i].y),(cfg->detpos[i].z),(cfg->detpos[i].w));
     }
}

void mcx_loadvolume(char *filename,Config *cfg){
     unsigned int i,datalen,res;
     FILE *fp=fopen(filename,"rb");
     if(fp==NULL){
     	     mcx_error(-5,"the specified binary volume file does not exist",__FILE__,__LINE__);
     }
     if(cfg->vol){
     	     free(cfg->vol);
     	     cfg->vol=NULL;
     }
     datalen=cfg->dim.x*cfg->dim.y*cfg->dim.z;
     cfg->vol=(unsigned short*)malloc(sizeof(unsigned short)*datalen);
     res=fread(cfg->vol,sizeof(unsigned short),datalen,fp);
     fclose(fp);
     if(res!=datalen){
     	 mcx_error(-6,"file size does not match specified dimensions",__FILE__,__LINE__);
     }
     for(i=0;i<datalen;i++){
         if(cfg->vol[i]>=cfg->medianum)
            mcx_error(-6,"medium index exceeds the specified medium types",__FILE__,__LINE__);
     }
}

void  mcx_convertrow2col(unsigned short **vol, uint3 *dim){
     uint x,y,z;
     unsigned int dimxy,dimyz;
     unsigned short *newvol=NULL;
     
     if(*vol==NULL || dim->x==0 || dim->y==0 || dim->z==0){
     	return;
     }     
     newvol=(unsigned short*)malloc(sizeof(unsigned short)*dim->x*dim->y*dim->z);
     dimxy=dim->x*dim->y;
     dimyz=dim->y*dim->z;
     for(x=0;x<dim->x;x++)
      for(y=0;y<dim->y;y++)
       for(z=0;z<dim->z;z++){
       		newvol[z*dimxy+y*dim->x+x]=*vol[x*dimyz+y*dim->z+z];
       }
     free(*vol);
     *vol=newvol;
}

void  mcx_maskdet(Config *cfg){
<<<<<<< HEAD
     uint d,dx,dy,dz,idx1d,zi,yi;
     float x,y,z,ix,iy,iz;
     unsigned short *padvol;
=======
     uint d,dx,dy,dz,idx1d,zi,yi,c,count;
     float x,y,z,ix,iy,iz,rx,ry,rz,d2,mind2,d2max;
     unsigned char *padvol;
     const float corners[8][3]={{0.f,0.f,0.f},{1.f,0.f,0.f},{0.f,1.f,0.f},{0.f,0.f,1.f},
                                {1.f,1.f,0.f},{1.f,0.f,1.f},{0.f,1.f,1.f},{1.f,1.f,1.f}};
>>>>>>> 01a33f38
     
     dx=cfg->dim.x+2;
     dy=cfg->dim.y+2;
     dz=cfg->dim.z+2;
     
     /*handling boundaries in a volume search is tedious, I first pad vol by a layer of zeros,
       then I don't need to worry about boundaries any more*/

     padvol=(unsigned short*)calloc(dx*dy,dz*sizeof(unsigned short));

     for(zi=1;zi<=cfg->dim.z;zi++)
        for(yi=1;yi<=cfg->dim.y;yi++)
	        memcpy(padvol+zi*dy*dx+yi*dx+1,cfg->vol+(zi-1)*cfg->dim.y*cfg->dim.x+(yi-1)*cfg->dim.x,cfg->dim.x*sizeof(*padvol));

     /**
        The goal here is to find a set of voxels for each 
	detector so that the intersection between a sphere
	of R=cfg->detradius,c0=cfg->detpos[d] and the object 
	surface (or bounding box) is fully covered.
     */
     for(d=0;d<cfg->detnum;d++){                             /*loop over each detector*/
        count=0;
        d2max=(cfg->detpos[d].w+1.7321f)*(cfg->detpos[d].w+1.7321f);
        for(z=-cfg->detpos[d].w-1.f;z<=cfg->detpos[d].w+1.f;z+=0.5f){   /*search in a cube with edge length 2*R+3*/
           iz=z+cfg->detpos[d].z;
           for(y=-cfg->detpos[d].w-1.f;y<=cfg->detpos[d].w+1.f;y+=0.5f){
              iy=y+cfg->detpos[d].y;
              for(x=-cfg->detpos[d].w-1.f;x<=cfg->detpos[d].w+1.f;x+=0.5f){
	         ix=x+cfg->detpos[d].x;

		 if(iz<0||ix<0||iy<0||ix>=cfg->dim.x||iy>=cfg->dim.y||iz>=cfg->dim.z||
		    x*x+y*y+z*z > (cfg->detpos[d].w+1.f)*(cfg->detpos[d].w+1.f))
		     continue;
		 mind2=VERY_BIG;
                 for(c=0;c<8;c++){ /*test each corner of a voxel*/
			rx=(int)ix-cfg->detpos[d].x+corners[c][0];
			ry=(int)iy-cfg->detpos[d].y+corners[c][1];
			rz=(int)iz-cfg->detpos[d].z+corners[c][2];
			d2=rx*rx+ry*ry+rz*rz;
		 	if(d2>d2max){ /*R+sqrt(3) to make sure the circle is fully corvered*/
				mind2=VERY_BIG;
		     		break;
			}
			if(d2<mind2) mind2=d2;
		 }
		 if(mind2==VERY_BIG || mind2>=cfg->detpos[d].w*cfg->detpos[d].w) continue;
		 idx1d=((int)(iz+1.f)*dy*dx+(int)(iy+1.f)*dx+(int)(ix+1.f)); /*1.f comes from the padded layer*/

		 if(padvol[idx1d])  /*looking for a voxel on the interface or bounding box*/
                  if(!(padvol[idx1d+1]&&padvol[idx1d-1]&&padvol[idx1d+dx]&&padvol[idx1d-dx]&&padvol[idx1d+dy*dx]&&padvol[idx1d-dy*dx]&&
		     padvol[idx1d+dx+1]&&padvol[idx1d+dx-1]&&padvol[idx1d-dx+1]&&padvol[idx1d-dx-1]&&
		     padvol[idx1d+dy*dx+1]&&padvol[idx1d+dy*dx-1]&&padvol[idx1d-dy*dx+1]&&padvol[idx1d-dy*dx-1]&&
		     padvol[idx1d+dy*dx+dx]&&padvol[idx1d+dy*dx-dx]&&padvol[idx1d-dy*dx+dx]&&padvol[idx1d-dy*dx-dx]&&
		     padvol[idx1d+dy*dx+dx+1]&&padvol[idx1d+dy*dx+dx-1]&&padvol[idx1d+dy*dx-dx+1]&&padvol[idx1d+dy*dx-dx-1]&&
		     padvol[idx1d-dy*dx+dx+1]&&padvol[idx1d-dy*dx+dx-1]&&padvol[idx1d-dy*dx-dx+1]&&padvol[idx1d-dy*dx-dx-1])){
<<<<<<< HEAD
		          cfg->vol[(int)(iz*cfg->dim.y*cfg->dim.x+iy*cfg->dim.x+ix)]|=DET_MASK; /*set the highest bit to 1*/
=======
		          cfg->vol[((int)iz*cfg->dim.y*cfg->dim.x+(int)iy*cfg->dim.x+(int)ix)]|=(1<<7);/*set the highest bit to 1*/
                          count++;
>>>>>>> 01a33f38
	          }
	       }
	   }
        }
        if(cfg->issavedet && count==0)
              fprintf(stderr,"MCX WARNING: detector %d is not located on an interface, please check coordinates.\n",d+1);
     }
     /**
         To test the results, you should use -M to dump the det-mask, load 
	 it in matlab, and plot the interface containing the detector with
	 pcolor() (has the matching index), and then draw a circle with the
	 radius and center set in the input file. the pixels should completely
	 cover the circle.
     */
     if(cfg->isdumpmask){
     	 char fname[MAX_PATH_LENGTH];
	 FILE *fp;
	 sprintf(fname,"%s.mask",cfg->session);
	 if((fp=fopen(fname,"wb"))==NULL){
	 	mcx_error(-10,"can not save mask file",__FILE__,__LINE__);
	 }
	 if(fwrite(cfg->vol,cfg->dim.x*cfg->dim.y*sizeof(cfg->vol[0]),cfg->dim.z,fp)!=cfg->dim.z){
	 	mcx_error(-10,"can not save mask file",__FILE__,__LINE__);
	 }
	 fclose(fp);
         free(padvol);
	 exit(0);
     }
     free(padvol);
}

int mcx_readarg(int argc, char *argv[], int id, void *output,const char *type){
     /*
         when a binary option is given without a following number (0~1), 
         we assume it is 1
     */
     if(strcmp(type,"char")==0 && (id>=argc-1||(argv[id+1][0]<'0'||argv[id+1][0]>'9'))){
	*((char*)output)=1;
	return id;
     }
     if(id<argc-1){
         if(strcmp(type,"char")==0)
             *((char*)output)=atoi(argv[id+1]);
	 else if(strcmp(type,"int")==0)
             *((int*)output)=atoi(argv[id+1]);
	 else if(strcmp(type,"float")==0)
             *((float*)output)=atof(argv[id+1]);
	 else if(strcmp(type,"string")==0)
	     strcpy((char *)output,argv[id+1]);
     }else{
     	 mcx_error(-1,"incomplete input",__FILE__,__LINE__);
     }
     return id+1;
}
int mcx_remap(char *opt){
    int i=0;
    while(shortopt[i]!='\0'){
	if(strcmp(opt,fullopt[i])==0){
		opt[1]=shortopt[i];
		opt[2]='\0';
		return 0;
	}
	i++;
    }
    return 1;
}
void mcx_parsecmd(int argc, char* argv[], Config *cfg){
     int i=1,isinteractive=1,issavelog=0;
     char filename[MAX_PATH_LENGTH]={0};
     char logfile[MAX_PATH_LENGTH]={0};
     float np=0.f;

     if(argc<=1){
     	mcx_usage(argv[0]);
     	exit(0);
     }
     while(i<argc){
     	    if(argv[i][0]=='-'){
		if(argv[i][1]=='-'){
			if(mcx_remap(argv[i])){
				mcx_error(-2,"unknown verbose option",__FILE__,__LINE__);
			}
		}
	        switch(argv[i][1]){
		     case 'h': 
		                mcx_usage(argv[0]);
				exit(0);
		     case 'i':
				if(filename[0]){
					mcx_error(-2,"you can not specify both interactive mode and config file",__FILE__,__LINE__);
				}
		     		isinteractive=1;
				break;
		     case 'f': 
		     		isinteractive=0;
		     	        i=mcx_readarg(argc,argv,i,filename,"string");
				break;
		     case 'm':
                                /*from rev 191, we have enabled -n and disabled -m*/
				mcx_error(-2,"specifying photon move is not supported any more, please use -n",__FILE__,__LINE__);
		     	        i=mcx_readarg(argc,argv,i,&(cfg->nphoton),"int");
		     	        break;
		     case 'n':
		     	        i=mcx_readarg(argc,argv,i,&(np),"float");
				cfg->nphoton=(int)np;
		     	        break;
		     case 't':
		     	        i=mcx_readarg(argc,argv,i,&(cfg->nthread),"int");
		     	        break;
                     case 'T':
                               	i=mcx_readarg(argc,argv,i,&(cfg->nblocksize),"int");
                               	break;
		     case 's':
		     	        i=mcx_readarg(argc,argv,i,cfg->session,"string");
		     	        break;
		     case 'a':
		     	        i=mcx_readarg(argc,argv,i,&(cfg->isrowmajor),"char");
		     	        break;
		     case 'g':
		     	        i=mcx_readarg(argc,argv,i,&(cfg->maxgate),"int");
		     	        break;
		     case 'b':
		     	        i=mcx_readarg(argc,argv,i,&(cfg->isreflect),"char");
				cfg->isref3=cfg->isreflect;
		     	        break;
                     case 'B':
                                i=mcx_readarg(argc,argv,i,&(cfg->isrefint),"char");
                               	break;
		     case 'd':
		     	        i=mcx_readarg(argc,argv,i,&(cfg->issavedet),"char");
		     	        break;
		     case 'r':
		     	        i=mcx_readarg(argc,argv,i,&(cfg->respin),"int");
		     	        break;
		     case 'S':
		     	        i=mcx_readarg(argc,argv,i,&(cfg->issave2pt),"char");
		     	        break;
		     case 'p':
		     	        i=mcx_readarg(argc,argv,i,&(cfg->printnum),"int");
		     	        break;
                     case 'e':
		     	        i=mcx_readarg(argc,argv,i,&(cfg->minenergy),"float");
                                break;
		     case 'U':
		     	        i=mcx_readarg(argc,argv,i,&(cfg->isnormalized),"char");
		     	        break;
                     case 'R':
                                i=mcx_readarg(argc,argv,i,&(cfg->sradius),"float");
                                break;
                     case 'u':
                                i=mcx_readarg(argc,argv,i,&(cfg->unitinmm),"float");
                                break;
                     case 'l':
                                issavelog=1;
                                break;
		     case 'L':
                                cfg->isgpuinfo=2;
		                break;
		     case 'I':
                                cfg->isgpuinfo=1;
		                break;
		     case 'o':
		     	        i=mcx_readarg(argc,argv,i,cfg->rootpath,"string");
		     	        break;
                     case 'G':
                                i=mcx_readarg(argc,argv,i,&(cfg->gpuid),"int");
                                break;
                     case 'z':
                                i=mcx_readarg(argc,argv,i,&(cfg->issrcfrom0),"char");
                                break;
		     case 'M':
		     	        i=mcx_readarg(argc,argv,i,&(cfg->isdumpmask),"char");
		     	        break;
		     case 'H':
		     	        i=mcx_readarg(argc,argv,i,&(cfg->maxdetphoton),"int");
		     	        break;
                     case 'A':
                                i=mcx_readarg(argc,argv,i,&(cfg->autopilot),"char");
                                break;
                     case 'E':
                                i=mcx_readarg(argc,argv,i,&(cfg->seed),"int");
                                break;
                     case 'v':
                                mcx_version(cfg);
				break;
		}
	    }
	    i++;
     }
     if(issavelog && cfg->session){
          sprintf(logfile,"%s.log",cfg->session);
          cfg->flog=fopen(logfile,"wt");
          if(cfg->flog==NULL){
		cfg->flog=stdout;
		fprintf(cfg->flog,"unable to save to log file, will print from stdout\n");
          }
     }
     if(cfg->isgpuinfo!=2){ /*print gpu info only*/
       if(isinteractive){
          mcx_readconfig((char*)"",cfg);
       }else{
     	  mcx_readconfig(filename,cfg);
       }
     }
     if(cfg->issavedet==0)
       cfg->maxdetphoton=0;
}

void mcx_version(Config *cfg){
    const char ver[]="$Rev::      $";
    int v=0;
    sscanf(ver,"$Rev::%d",&v);
    fprintf(cfg->flog, "MCX Revision %d\n",v);
    exit(0);
}

void mcx_usage(char *exename){
     printf("\
###############################################################################\n\
#                      Monte Carlo eXtreme (MCX) -- CUDA                      #\n\
#     Copyright (c) 2009-2011 Qianqian Fang <fangq at nmr.mgh.harvard.edu>    #\n\
#                                                                             #\n\
#    Martinos Center for Biomedical Imaging, Massachusetts General Hospital   #\n\
###############################################################################\n\
$MCX $Rev::     $ Last Commit $Date::                     $ by $Author:: fangq$\n\
###############################################################################\n\
\n\
usage: %s <param1> <param2> ...\n\
where possible parameters include (the first item in [] is the default value)\n\
 -i 	       (--interactive) interactive mode\n\
 -s sessionid  (--session)     a string to label all output file names\n\
 -f config     (--input)       read config from a file\n\
 -n [0|int]    (--photon)      total photon number (exponential form accepted)\n\
 -t [2048|int] (--thread)      total thread number\n\
 -T [64|int]   (--blocksize)   thread number per block\n\
 -A [0|int]    (--autopilot)   auto thread config:1 dedicated GPU;2 non-dedic.\n\
 -G [0|int]    (--gpu)         specify which GPU to use, list GPU by -L; 0 auto\n\
 -r [1|int]    (--repeat)      number of repetitions\n\
 -a [0|1]      (--array)       1 for C array (row-major); 0 for Matlab array\n\
 -z [0|1]      (--srcfrom0)    1 volume coord. origin [0 0 0]; 0 use [1 1 1]\n\
 -g [1|int]    (--gategroup)   number of time gates per run\n\
 -b [1|0]      (--reflect)     1 to reflect photons at ext. boundary;0 to exit\n\
 -B [0|1]      (--reflectin)   1 to reflect photons at int. boundary; 0 do not\n\
 -e [0.|float] (--minenergy)   minimum energy level to terminate a photon\n\
 -R [0.|float] (--skipradius)  cached zone radius from source to use atomics\n\
 -u [1.|float] (--unitinmm)    defines the length unit for the grid edge\n\
 -U [1|0]      (--normalize)   1 to normalize flux to unitary; 0 save raw\n\
 -d [1|0]      (--savedet)     1 to save photon info at detectors; 0 not save\n\
 -M [0|1]      (--dumpmask)    1 to dump detector volume masks; 0 do not save\n\
 -H [1000000]  (--maxdetphoton)max number of detected photons\n\
 -S [1|0]      (--save2pt)     1 to save the flux field; 0 do not save\n\
 -E [0|int]    (--seed)        set random-number-generator seed\n\
 -h            (--help)        print this message\n\
 -l            (--log)         print messages to a log file instead\n\
 -L            (--listgpu)     print GPU information only\n\
 -I            (--printgpu)    print GPU information and run program\n\
 -v            (--version)     print MCX revision number\n\
example:\n\
       %s -A -n 1e7 -f input.inp -G 1 \n\
or\n\
       %s -t 2048 -T 64 -n 1e7 -f input.inp -s test -r 2 -g 10 -U 0 -b 1 -G 1\n",exename,exename,exename);
}<|MERGE_RESOLUTION|>--- conflicted
+++ resolved
@@ -452,17 +452,11 @@
 }
 
 void  mcx_maskdet(Config *cfg){
-<<<<<<< HEAD
-     uint d,dx,dy,dz,idx1d,zi,yi;
-     float x,y,z,ix,iy,iz;
-     unsigned short *padvol;
-=======
      uint d,dx,dy,dz,idx1d,zi,yi,c,count;
      float x,y,z,ix,iy,iz,rx,ry,rz,d2,mind2,d2max;
-     unsigned char *padvol;
+     unsigned short *padvol;
      const float corners[8][3]={{0.f,0.f,0.f},{1.f,0.f,0.f},{0.f,1.f,0.f},{0.f,0.f,1.f},
                                 {1.f,1.f,0.f},{1.f,0.f,1.f},{0.f,1.f,1.f},{1.f,1.f,1.f}};
->>>>>>> 01a33f38
      
      dx=cfg->dim.x+2;
      dy=cfg->dim.y+2;
@@ -518,12 +512,7 @@
 		     padvol[idx1d+dy*dx+dx]&&padvol[idx1d+dy*dx-dx]&&padvol[idx1d-dy*dx+dx]&&padvol[idx1d-dy*dx-dx]&&
 		     padvol[idx1d+dy*dx+dx+1]&&padvol[idx1d+dy*dx+dx-1]&&padvol[idx1d+dy*dx-dx+1]&&padvol[idx1d+dy*dx-dx-1]&&
 		     padvol[idx1d-dy*dx+dx+1]&&padvol[idx1d-dy*dx+dx-1]&&padvol[idx1d-dy*dx-dx+1]&&padvol[idx1d-dy*dx-dx-1])){
-<<<<<<< HEAD
 		          cfg->vol[(int)(iz*cfg->dim.y*cfg->dim.x+iy*cfg->dim.x+ix)]|=DET_MASK; /*set the highest bit to 1*/
-=======
-		          cfg->vol[((int)iz*cfg->dim.y*cfg->dim.x+(int)iy*cfg->dim.x+(int)ix)]|=(1<<7);/*set the highest bit to 1*/
-                          count++;
->>>>>>> 01a33f38
 	          }
 	       }
 	   }
