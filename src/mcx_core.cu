--- conflicted
+++ resolved
@@ -1666,16 +1666,10 @@
 	  /** if photon moves to the next voxel, use the precomputed intersection coord */
           *((float3*)(&p)) = float3(p.x+len*v.x,p.y+len*v.y,p.z+len*v.z);
 
-<<<<<<< HEAD
           /** although the below 3 lines look dumb, if you change it to flipdir[flipdir[3]] += ..., the speed drops by half, likely due to step locking */
-          if(flipdir[3]==0) flipdir[0] += (slen==f.pscat) ? 0 : (v.x > 0.f ? 1 : -1);
-          if(flipdir[3]==1) flipdir[1] += (slen==f.pscat) ? 0 : (v.y > 0.f ? 1 : -1);
-          if(flipdir[3]==2) flipdir[2] += (slen==f.pscat) ? 0 : (v.z > 0.f ? 1 : -1);
-=======
           if(flipdir[3]==0) flipdir[0] += (slen==f.pscat || (issvmc && hitintf)) ? 0 : (v.x > 0.f ? 1 : -1);
           if(flipdir[3]==1) flipdir[1] += (slen==f.pscat || (issvmc && hitintf)) ? 0 : (v.y > 0.f ? 1 : -1);
           if(flipdir[3]==2) flipdir[2] += (slen==f.pscat || (issvmc && hitintf)) ? 0 : (v.z > 0.f ? 1 : -1);
->>>>>>> 6e7906cd
 
 	  /** calculate photon energy loss */
 #ifdef USE_MORE_DOUBLE
